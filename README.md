--- conflicted
+++ resolved
@@ -30,10 +30,6 @@
    * [Transferability Graph](#Transferability-Graph)
    * [Authors](#Authors)
 
-<<<<<<< HEAD
-=======
-
->>>>>>> 17fc8ec9
 ## Quick Start
 
 Please follow the instructions in [QuickStart.md](examples/QuickStart.md) for the basic usage of KAE. More examples can be found in [examples](examples/), including [knowledge amalgamation](examples/knowledge_amalgamation), [model slimming](examples/model_slimming) and [transferability](examples/transferability).
