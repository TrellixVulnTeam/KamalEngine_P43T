<div  align="center">  
<<<<<<< HEAD
<img src="docs/kae-logo-light.png" width = "30%" height = "30%" alt="logo"/>  
=======
<img src="docs/kae-logo-light.png" width = "30%" height = "30%" alt="icon"/>  
>>>>>>> ed6dc4f8
</div>

# KAmalEngine

KAmalEngine is a software system that implements Knowledge Amalgamation algorithms. In knowledge amalgamation, we use trained deep network models available online to do a model-reusing task. Given multiple pretrained teacher networks, which specializes in different vision problems, the goal of knowledge amalgamation is to learn a lightweight student model capable of handling the comprehensive tasks, without human-labeled annotations. It is written in Python and powered by the Pytorch deep learning framework.

## Table of contents
   * [Introduction](#Introduction)
   * [Algorithms](#Algorithms)
   * [Help](#help)

## Introduction

The goal of KamalEngine is to provide a high-quality, high-performance code framework for Knowledge Amalgamation *research*. For more extensive discussions about Knowledge Amalgamation, please see the [AAAI 2019 paper](https://arxiv.org/abs/1811.02796v1). This respository focuses on designed a flexible code framework in order to support rapid implementation and evaluation of novel research. KamalEngine includes implementations of the following Knowledge Amalgamation algorithms:
- [Amalgamating Knowledge towards Comprehensive Classification](https://arxiv.org/abs/1811.02796v1) -- *AAAI 2019*
- [Student Becoming the Master: Knowledge Amalgamation for Joint Scene Parsing, Depth Estimation, and More](https://arxiv.org/abs/1904.10167) -- *CVPR 2019*
- [Knowledge Amalgamation from Heterogeneous Networks by Common Feature Learning](http://arxiv.org/abs/1906.10546) -- *IJCAI 2019*
- [Learning Semantic Image Compression from Distinct-task Teachers]()


## Algorithms
This repo provides some algorithms of KA.


### Student Becoming the Master
Knowledge amalgamation for multiple teachers by feature projection.  
[Student Becoming the Master: Knowledge Amalgamation for Joint Scene Parsing, Depth Estimation, and More](https://arxiv.org/abs/1904.10167) -- *CVPR 2019*  
![sbm-demo](examples/sbm/demo.png)

### Common Feature Learning
Extract common features from multiple teacher models.  
[Knowledge Amalgamation from Heterogeneous Networks by Common Feature Learning](http://arxiv.org/abs/1906.10546) -- *IJCAI 2019*

Feature Space             |  Common Space
:-------------------------:|:-------------------------:
![cfl-feature-space](examples/cfl/tsne_results/feature_space_tsne_0.png)  |  ![cfl-feature-space](examples/cfl/tsne_results/common_space_tsne_0.png)

### Amalgamating Knowledge towards Comprehensive Classification
Layer-wise amalgamation  
[Amalgamating Knowledge towards Comprehensive Classification](https://arxiv.org/abs/1811.02796v1) -- *AAAI 2019*  
![layerwise-ka-framework](examples/layer_wise_ka/layerwise-ka-framework.png)

### Recombination
Build a new multi-task model by combining&pruning weight matrixs from distinct-task teachers.
![recombination-framework](examples/recombination/recombination-framework.png)

## Help
For more information, see `docs` and `examples`
<|MERGE_RESOLUTION|>--- conflicted
+++ resolved
@@ -1,9 +1,5 @@
 <div  align="center">  
-<<<<<<< HEAD
-<img src="docs/kae-logo-light.png" width = "30%" height = "30%" alt="logo"/>  
-=======
 <img src="docs/kae-logo-light.png" width = "30%" height = "30%" alt="icon"/>  
->>>>>>> ed6dc4f8
 </div>
 
 # KAmalEngine
